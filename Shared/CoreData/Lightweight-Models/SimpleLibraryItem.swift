--- conflicted
+++ resolved
@@ -91,37 +91,16 @@
   }
 
   public init(from item: LibraryItem, themeAccent: UIColor, playbackState: PlaybackState = .stopped) {
-<<<<<<< HEAD
     self.title = item.title
     self.details = item.details
     self.duration = TimeParser.formatTotalDuration(item.duration)
     self.progress = item.isFinished ? 1.0 : item.progressPercentage
+    self.isFinished = item.isFinished
     self.themeAccent = themeAccent
     self.relativePath = item.relativePath
-=======
-    if let book = item as? Book {
-      self.init(from: book, themeAccent: themeAccent, playbackState: playbackState)
-    } else {
-      // swiftlint:disable force_cast
-      let folder = item as! Folder
-      self.init(from: folder, themeAccent: themeAccent, playbackState: playbackState)
-    }
-  }
-
-  public init(from book: Book, themeAccent: UIColor, playbackState: PlaybackState = .stopped) {
-    self.title = book.title
-    self.details = book.author
-    self.duration = TimeParser.formatTotalDuration(book.duration)
-    self.progress = book.isFinished ? 1.0 : book.progressPercentage
-    self.isFinished = book.isFinished
-    self.themeAccent = themeAccent
-    self.relativePath = book.relativePath
-    self.parentFolder = book.folder?.relativePath
-    self.type = .book
->>>>>>> 63bd7871
+    self.parentFolder = item.folder?.relativePath
     self.playbackState = playbackState
 
-<<<<<<< HEAD
     switch item {
     case let folder as Folder:
       switch folder.type {
@@ -132,23 +111,6 @@
       }
     default:
       self.type = .book
-=======
-  public init(from folder: Folder, themeAccent: UIColor, playbackState: PlaybackState = .stopped) {
-    self.title = folder.title
-    self.details = folder.info()
-    self.duration = TimeParser.formatTotalDuration(folder.duration)
-    self.progress = folder.isFinished ? 1.0 : folder.progressPercentage
-    self.isFinished = folder.isFinished
-    self.themeAccent = themeAccent
-    self.relativePath = folder.relativePath
-    self.parentFolder = folder.folder?.relativePath
-
-    switch folder.type {
-    case .regular:
-      self.type = .folder
-    case .bound:
-      self.type = .bound
->>>>>>> 63bd7871
     }
   }
 }