//
// AppDelegate.swift
// BookPlayer
//
// Created by Gianni Carlo on 7/1/16.
// Copyright © 2016 Tortuga Power. All rights reserved.
//

import AVFoundation
import BookPlayerKit
import Combine
import CoreData
import DirectoryWatcher
import Intents
import MediaPlayer
import Sentry
<<<<<<< HEAD
import RevenueCat
=======
import StoreKit
import SwiftyStoreKit
>>>>>>> e602906d
import UIKit
import WatchConnectivity

typealias CoreServices = (
  dataManager: DataManager,
  accountService: AccountServiceProtocol,
  syncService: SyncServiceProtocol,
  libraryService: LibraryServiceProtocol,
  playbackService: PlaybackServiceProtocol,
  playerManager: PlayerManagerProtocol,
  watchService: PhoneWatchConnectivityService
)

@UIApplicationMain
class AppDelegate: UIResponder, UIApplicationDelegate {
  static weak var shared: AppDelegate?
  var pendingURLActions = [Action]()

  var window: UIWindow?
  var wasPlayingBeforeInterruption: Bool = false
  var watcher: DirectoryWatcher?

  var dataManager: DataManager?
  var accountService: AccountServiceProtocol?
  var syncService: SyncServiceProtocol?
  var libraryService: LibraryServiceProtocol?
  var playbackService: PlaybackServiceProtocol?
  var playerManager: PlayerManagerProtocol?
  var watchConnectivityService: PhoneWatchConnectivityService? {
    didSet {
      if oldValue == nil {
        watchConnectivityService?.startSession()
      }
    }
  }

  func application(_ application: UIApplication, didFinishLaunchingWithOptions launchOptions: [UIApplication.LaunchOptionsKey: Any]?) -> Bool {
    Self.shared = self
    // Override point for customization after application launch.
    let defaults: UserDefaults = UserDefaults.standard

    // Perfrom first launch setup
    if !defaults.bool(forKey: Constants.UserDefaults.completedFirstLaunch.rawValue) {
      // Set default settings
      defaults.set(true, forKey: Constants.UserDefaults.chapterContextEnabled.rawValue)
      defaults.set(true, forKey: Constants.UserDefaults.smartRewindEnabled.rawValue)
      defaults.set(true, forKey: Constants.UserDefaults.completedFirstLaunch.rawValue)
    }

    try? AVAudioSession.sharedInstance().setCategory(AVAudioSession.Category.playback, mode: AVAudioSession.Mode(rawValue: convertFromAVAudioSessionMode(AVAudioSession.Mode.spokenAudio)), options: [])

    // register to audio-interruption notifications
    NotificationCenter.default.addObserver(self, selector: #selector(self.handleAudioInterruptions(_:)), name: AVAudioSession.interruptionNotification, object: nil)

    NotificationCenter.default.addObserver(self, selector: #selector(self.messageReceived), name: .messageReceived, object: nil)

    // register for remote events
    self.setupMPRemoteCommands()
    // register document's folder listener
    self.setupDocumentListener()
    // Setup RevenueCat
    Purchases.configure(withAPIKey: "appl_sxbMAczGRvyaoCHNjCWpoXWfRHt")

    // Create a Sentry client
    SentrySDK.start { options in
      options.dsn = "https://23b4d02f7b044c10adb55a0cc8de3881@sentry.io/1414296"
      options.debug = false
    }

    return true
  }

  func application(_ application: UIApplication, handle intent: INIntent, completionHandler: @escaping (INIntentResponse) -> Void) {
    ActionParserService.process(intent)

    let response = INPlayMediaIntentResponse(code: .success, userActivity: nil)
    completionHandler(response)
  }

  // swiftlint:disable:next function_body_length
  func createCoreServicesIfNeeded(from stack: CoreDataStack) -> CoreServices {
    let dataManager: DataManager

    if let sharedDataManager = AppDelegate.shared?.dataManager {
      dataManager = sharedDataManager
    } else {
      dataManager = DataManager(coreDataStack: stack)
      AppDelegate.shared?.dataManager = dataManager
    }

    let accountService: AccountServiceProtocol

    if let sharedAccountService = AppDelegate.shared?.accountService {
      accountService = sharedAccountService
    } else {
      accountService = AccountService(dataManager: dataManager)
      AppDelegate.shared?.accountService = accountService
    }

    let libraryService: LibraryServiceProtocol

    if let sharedLibraryService = AppDelegate.shared?.libraryService {
      libraryService = sharedLibraryService
    } else {
      libraryService = LibraryService(dataManager: dataManager)
      AppDelegate.shared?.libraryService = libraryService
    }

    let syncService: SyncServiceProtocol

    if let sharedSyncService = AppDelegate.shared?.syncService {
      syncService = sharedSyncService
    } else {
      syncService = SyncService(libraryService: libraryService)
      AppDelegate.shared?.syncService = syncService
    }

    let playbackService: PlaybackServiceProtocol

    if let sharedPlaybackService = AppDelegate.shared?.playbackService {
      playbackService = sharedPlaybackService
    } else {
      playbackService = PlaybackService(libraryService: libraryService)
      AppDelegate.shared?.playbackService = playbackService
    }

    let playerManager: PlayerManagerProtocol

    if let sharedPlayerManager = AppDelegate.shared?.playerManager {
      playerManager = sharedPlayerManager
    } else {
      playerManager = PlayerManager(
        libraryService: libraryService,
        playbackService: playbackService,
        speedService: SpeedService(libraryService: libraryService)
      )
      AppDelegate.shared?.playerManager = playerManager
    }

    let watchService: PhoneWatchConnectivityService

    if let sharedWatchService = AppDelegate.shared?.watchConnectivityService {
      watchService = sharedWatchService
    } else {
      watchService = PhoneWatchConnectivityService(
        libraryService: libraryService,
        playbackService: playbackService,
        playerManager: playerManager
      )
      AppDelegate.shared?.watchConnectivityService = watchService
    }

    return (
      dataManager,
      accountService,
      syncService,
      libraryService,
      playbackService,
      playerManager,
      watchService
    )
  }

  func loadPlayer(
    _ relativePath: String,
    autoplay: Bool,
    showPlayer: (() -> Void)?,
    alertPresenter: AlertPresenter
  ) {
    let fileURL = DataManager.getProcessedFolderURL().appendingPathComponent(relativePath)
    guard FileManager.default.fileExists(atPath: fileURL.path) else {
      alertPresenter.showAlert("file_missing_title".localized, message: "\("file_missing_description".localized)\n\(fileURL.lastPathComponent)", completion: nil)
      return
    }

    // Only load if loaded book is a different one
    guard relativePath != self.playerManager?.currentItem?.relativePath else {
      showPlayer?()
      return
    }

    guard let libraryItem = self.libraryService?.getItem(with: relativePath) else { return }

    var item: PlayableItem?

    do {
      item = try self.playbackService?.getPlayableItem(from: libraryItem)
    } catch {
      alertPresenter.showAlert("error_title".localized, message: error.localizedDescription, completion: nil)
      return
    }

    guard let item = item else { return }

    var subscription: AnyCancellable?

    subscription = NotificationCenter.default.publisher(for: .bookReady, object: nil)
      .sink(receiveValue: { [weak self, showPlayer, autoplay] notification in
        guard
          let userInfo = notification.userInfo,
          let loaded = userInfo["loaded"] as? Bool,
          loaded == true
        else {
          subscription?.cancel()
          return
        }

        showPlayer?()

        if autoplay {
          self?.playerManager?.play()
        }

        subscription?.cancel()
      })

    self.playerManager?.load(item)
  }

  @objc func messageReceived(_ notification: Notification) {
    guard
      let message = notification.userInfo as? [String: Any],
      let action = CommandParser.parse(message) else {
      return
    }

    DispatchQueue.main.async {
      ActionParserService.handleAction(action)
    }
  }

  // Playback may be interrupted by calls. Handle pause
  @objc func handleAudioInterruptions(_ notification: Notification) {
    guard
      let userInfo = notification.userInfo,
      let typeValue = userInfo[AVAudioSessionInterruptionTypeKey] as? UInt,
      let type = AVAudioSession.InterruptionType(rawValue: typeValue),
      let playerManager = self.playerManager
    else {
      return
    }

    switch type {
    case .began:
      if playerManager.isPlaying {
        playerManager.pause(fade: false)
      }
    case .ended:
      guard let optionsValue = userInfo[AVAudioSessionInterruptionOptionKey] as? UInt else {
        return
      }

      let options = AVAudioSession.InterruptionOptions(rawValue: optionsValue)
      if options.contains(.shouldResume) {
        playerManager.play()
      }
    @unknown default:
      break
    }
  }

  override func accessibilityPerformMagicTap() -> Bool {
    guard
      let playerManager = self.playerManager,
      playerManager.currentItem != nil
    else {
      UIAccessibility.post(notification: .announcement, argument: "voiceover_no_title".localized)
      return false
    }

    playerManager.playPause()
    return true
  }

  func setupMPRemoteCommands() {
    self.setupMPPlaybackRemoteCommands()
    self.setupMPSkipRemoteCommands()
  }

  func setupMPPlaybackRemoteCommands() {
    // Play / Pause
    MPRemoteCommandCenter.shared().togglePlayPauseCommand.isEnabled = true
    MPRemoteCommandCenter.shared().togglePlayPauseCommand.addTarget { [weak self] (_) -> MPRemoteCommandHandlerStatus in
      guard let playerManager = self?.playerManager else { return .commandFailed }

      playerManager.playPause()
      return .success
    }

    MPRemoteCommandCenter.shared().playCommand.isEnabled = true
    MPRemoteCommandCenter.shared().playCommand.addTarget { [weak self] (_) -> MPRemoteCommandHandlerStatus in
      guard let playerManager = self?.playerManager else { return .commandFailed }

      playerManager.play()
      return .success
    }

    MPRemoteCommandCenter.shared().pauseCommand.isEnabled = true
    MPRemoteCommandCenter.shared().pauseCommand.addTarget { [weak self] (_) -> MPRemoteCommandHandlerStatus in
      guard let playerManager = self?.playerManager else { return .commandFailed }

      playerManager.pause(fade: false)
      return .success
    }

    MPRemoteCommandCenter.shared().changePlaybackPositionCommand.isEnabled = true
    MPRemoteCommandCenter.shared().changePlaybackPositionCommand.addTarget { [weak self] remoteEvent in
      guard
        let playerManager = self?.playerManager,
        let currentItem = playerManager.currentItem,
        let event = remoteEvent as? MPChangePlaybackPositionCommandEvent
      else { return .commandFailed }

      var newTime = event.positionTime

      if UserDefaults.standard.bool(forKey: Constants.UserDefaults.chapterContextEnabled.rawValue),
         let currentChapter = currentItem.currentChapter {
        newTime += currentChapter.start
      }

      playerManager.jumpTo(newTime, recordBookmark: true)

      return .success
    }
  }

  // For now, seek forward/backward and next/previous track perform the same function
  func setupMPSkipRemoteCommands() {
    // Forward
    MPRemoteCommandCenter.shared().skipForwardCommand.preferredIntervals = [NSNumber(value: PlayerManager.forwardInterval)]
    MPRemoteCommandCenter.shared().skipForwardCommand.addTarget { [weak self] (_) -> MPRemoteCommandHandlerStatus in
      guard let playerManager = self?.playerManager else { return .commandFailed }

      playerManager.forward()
      return .success
    }

    MPRemoteCommandCenter.shared().nextTrackCommand.addTarget { [weak self] (_) -> MPRemoteCommandHandlerStatus in
      guard let playerManager = self?.playerManager else { return .commandFailed }

      playerManager.forward()
      return .success
    }

    MPRemoteCommandCenter.shared().seekForwardCommand.addTarget { [weak self] (commandEvent) -> MPRemoteCommandHandlerStatus in
      guard let cmd = commandEvent as? MPSeekCommandEvent, cmd.type == .endSeeking else {
        return .success
      }

      guard let playerManager = self?.playerManager else { return .success }

      // End seeking
      playerManager.forward()
      return .success
    }

    // Rewind
    MPRemoteCommandCenter.shared().skipBackwardCommand.preferredIntervals = [NSNumber(value: PlayerManager.rewindInterval)]
    MPRemoteCommandCenter.shared().skipBackwardCommand.addTarget { [weak self] (_) -> MPRemoteCommandHandlerStatus in
      guard let playerManager = self?.playerManager else { return .commandFailed }

      playerManager.rewind()
      return .success
    }

    MPRemoteCommandCenter.shared().previousTrackCommand.addTarget { [weak self] (_) -> MPRemoteCommandHandlerStatus in
      guard let playerManager = self?.playerManager else { return .commandFailed }

      playerManager.rewind()
      return .success
    }

    MPRemoteCommandCenter.shared().seekBackwardCommand.addTarget { [weak self] (commandEvent) -> MPRemoteCommandHandlerStatus in
      guard let cmd = commandEvent as? MPSeekCommandEvent, cmd.type == .endSeeking else {
        return .success
      }

      guard let playerManager = self?.playerManager else { return .success }

      // End seeking
      playerManager.rewind()
      return .success
    }
  }

  func setupDocumentListener() {
    let documentsUrl = DataManager.getDocumentsFolderURL()

    self.watcher = DirectoryWatcher.watch(documentsUrl)
    self.watcher?.ignoreDirectories = false

    self.watcher?.onNewFiles = { newFiles in
      guard
        let mainCoordinator = SceneDelegate.shared?.coordinator.getMainCoordinator(),
        let libraryCoordinator = mainCoordinator.getLibraryCoordinator()
      else {
        return
      }

      libraryCoordinator.processFiles(urls: newFiles)
    }
  }
<<<<<<< HEAD
=======

  func setupStoreListener() {
    SwiftyStoreKit.completeTransactions(atomically: true) { purchases in
      for purchase in purchases {
        guard purchase.transaction.transactionState == .purchased
                || purchase.transaction.transactionState == .restored
        else { continue }

        UserDefaults.standard.set(true, forKey: Constants.UserDefaults.donationMade.rawValue)
        NotificationCenter.default.post(name: .donationMade, object: nil)

        if purchase.needsFinishTransaction {
          SwiftyStoreKit.finishTransaction(purchase.transaction)
        }
      }
    }

    SwiftyStoreKit.shouldAddStorePaymentHandler = { _, _ in
      true
    }
  }

  func requestReview() {
    if let scene = UIApplication.shared.connectedScenes.first(where: { $0.activationState == .foregroundActive }) as? UIWindowScene {
      SKStoreReviewController.requestReview(in: scene)
    }
  }
>>>>>>> e602906d
}

// Helper function inserted by Swift 4.2 migrator.
private func convertFromAVAudioSessionMode(_ input: AVAudioSession.Mode) -> String {
  return input.rawValue
}<|MERGE_RESOLUTION|>--- conflicted
+++ resolved
@@ -14,12 +14,8 @@
 import Intents
 import MediaPlayer
 import Sentry
-<<<<<<< HEAD
 import RevenueCat
-=======
 import StoreKit
-import SwiftyStoreKit
->>>>>>> e602906d
 import UIKit
 import WatchConnectivity
 
@@ -422,36 +418,12 @@
       libraryCoordinator.processFiles(urls: newFiles)
     }
   }
-<<<<<<< HEAD
-=======
-
-  func setupStoreListener() {
-    SwiftyStoreKit.completeTransactions(atomically: true) { purchases in
-      for purchase in purchases {
-        guard purchase.transaction.transactionState == .purchased
-                || purchase.transaction.transactionState == .restored
-        else { continue }
-
-        UserDefaults.standard.set(true, forKey: Constants.UserDefaults.donationMade.rawValue)
-        NotificationCenter.default.post(name: .donationMade, object: nil)
-
-        if purchase.needsFinishTransaction {
-          SwiftyStoreKit.finishTransaction(purchase.transaction)
-        }
-      }
-    }
-
-    SwiftyStoreKit.shouldAddStorePaymentHandler = { _, _ in
-      true
-    }
-  }
 
   func requestReview() {
     if let scene = UIApplication.shared.connectedScenes.first(where: { $0.activationState == .foregroundActive }) as? UIWindowScene {
       SKStoreReviewController.requestReview(in: scene)
     }
   }
->>>>>>> e602906d
 }
 
 // Helper function inserted by Swift 4.2 migrator.
