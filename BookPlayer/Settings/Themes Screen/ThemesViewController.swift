--- conflicted
+++ resolved
@@ -39,14 +39,9 @@
     @IBOutlet weak var bannerView: PlusBannerView!
     @IBOutlet weak var bannerHeightConstraint: NSLayoutConstraint!
 
-<<<<<<< HEAD
-  var viewModel: ThemesViewModel!
-  private var disposeBag = Set<AnyCancellable>()
-
-    var scrolledToCurrentTheme = false
-=======
+    var viewModel: ThemesViewModel!
+    private var disposeBag = Set<AnyCancellable>()
     var shouldRefreshTableHeight = true
->>>>>>> e667ac5e
     let cellHeight = 45
     let expandedHeight = 110
 
