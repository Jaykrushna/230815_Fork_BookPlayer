--- conflicted
+++ resolved
@@ -20,23 +20,17 @@
   let libraryService: LibraryServiceProtocol
   weak var alert: UIAlertController?
 
-<<<<<<< HEAD
+  private var disposeBag = Set<AnyCancellable>()
+
+  deinit {
+    self.handleAutolockStatus(forceDisable: true)
+  }
+
   init(
     playerManager: PlayerManagerProtocol,
     libraryService: LibraryServiceProtocol,
     presentingViewController: UIViewController?
   ) {
-=======
-  private var disposeBag = Set<AnyCancellable>()
-
-  deinit {
-    self.handleAutolockStatus(forceDisable: true)
-  }
-
-  init(navigationController: UINavigationController,
-       playerManager: PlayerManagerProtocol,
-       libraryService: LibraryServiceProtocol) {
->>>>>>> 9acaf4df
     self.playerManager = playerManager
     self.libraryService = libraryService
 
