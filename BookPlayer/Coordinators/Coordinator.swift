--- conflicted
+++ resolved
@@ -56,15 +56,6 @@
   }
 
   public func getMainCoordinator() -> MainCoordinator? { return nil }
-}
-
-extension Coordinator: AlertPresenter {
-  public func showAlert(_ title: String? = nil, message: String? = nil, completion: (() -> Void)? = nil) {
-    self.navigationController.showAlert(title, message: message, completion: completion)
-  }
-<<<<<<< HEAD
-
-  public func getMainCoordinator() -> MainCoordinator? { return nil }
 
   func showLoader() {
     LoadingUtils.loadAndBlock(in: self.navigationController)
@@ -73,8 +64,12 @@
   func stopLoader() {
     LoadingUtils.stopLoading(in: self.navigationController)
   }
-=======
->>>>>>> 1ed5611b
+}
+
+extension Coordinator: AlertPresenter {
+  public func showAlert(_ title: String? = nil, message: String? = nil, completion: (() -> Void)? = nil) {
+    self.navigationController.showAlert(title, message: message, completion: completion)
+  }
 }
 
 extension Coordinator: UINavigationControllerDelegate {
