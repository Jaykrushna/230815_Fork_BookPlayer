//
//  ItemListCoordinator.swift
//  BookPlayer
//
//  Created by Gianni Carlo on 9/9/21.
//  Copyright © 2021 Tortuga Power. All rights reserved.
//

import BookPlayerKit
import Combine
import UIKit
import UniformTypeIdentifiers

enum ItemListActionRoutes {
  case importOptions
  case importLocalFiles
  case importIntoFolder(_ folder: SimpleLibraryItem, items: [LibraryItem], type: ItemType)
  case downloadBook(_ url: URL)
  case createFolder(_ title: String, items: [String]?, type: ItemType)
  case updateFolders(_ folders: [SimpleLibraryItem], type: ItemType)
  case moveIntoLibrary(items: [SimpleLibraryItem])
  case moveIntoFolder(_ folder: SimpleLibraryItem, items: [SimpleLibraryItem])
  case delete(_ items: [SimpleLibraryItem], mode: DeleteMode)
  case rename(_ item: SimpleLibraryItem, newTitle: String)
  case resetPlaybackPosition(_ items: [SimpleLibraryItem])
  case markAsFinished(_ items: [SimpleLibraryItem], flag: Bool)
  case newImportOperation(_ operation: ImportOperation)
  case importOperationFinished(_ urls: [URL])
  case insertIntoLibrary(_ items: [LibraryItem])
  case sortItems(_ option: PlayListSortOrder)
  case reloadItems(_ pageSizePadding: Int)
}

class ItemListCoordinator: Coordinator {
  public var onAction: Transition<ItemListActionRoutes>?
  let playerManager: PlayerManagerProtocol
  let libraryService: LibraryServiceProtocol
  let playbackService: PlaybackServiceProtocol

  weak var documentPickerDelegate: UIDocumentPickerDelegate?

  init(
    navigationController: UINavigationController,
    playerManager: PlayerManagerProtocol,
    libraryService: LibraryServiceProtocol,
    playbackService: PlaybackServiceProtocol
  ) {
    self.playerManager = playerManager
    self.libraryService = libraryService
    self.playbackService = playbackService

    super.init(navigationController: navigationController,
               flowType: .push)
<<<<<<< HEAD

    self.bindImportObserver()
  }

  func bindImportObserver() {
    self.fileSubscription?.cancel()
    self.importOperationSubscription?.cancel()

    self.fileSubscription = self.importManager.observeFiles().sink { [weak self] files in
      guard let self = self,
            !files.isEmpty,
            self.shouldShowImportScreen() else { return }

      self.showImport()
    }

    self.importOperationSubscription = self.importManager.operationPublisher.sink(receiveValue: { [weak self] operation in
      guard let self = self,
            self.shouldHandleImport() else {
        return
      }

      self.onAction?(.newImportOperation(operation))

      operation.completionBlock = {
        if operation.isCancelled { return }

        DispatchQueue.main.async {
          self.onAction?(.importOperationFinished(operation.processedFiles))
        }
      }

      self.importManager.start(operation)
    })
  }

  func processFiles(urls: [URL]) {
    for url in urls {
      self.importManager.process(url)
    }
=======
>>>>>>> ae18f4f5
  }

  override func start() {
    fatalError("ItemListCoordinator is an abstract class, override this function in the subclass")
  }

  override func getMainCoordinator() -> MainCoordinator? {
    switch self.parentCoordinator {
    case let mainCoordinator as MainCoordinator:
      return mainCoordinator
    case let listCoordinator as ItemListCoordinator:
      return listCoordinator.getMainCoordinator()
    default:
      return nil
    }
  }

  func showItemContents(_ item: SimpleLibraryItem) {
    switch item.type {
    case .folder:
      self.showFolder(item.relativePath)
    case .book, .bound:
      self.loadPlayer(item.relativePath)
    }
  }

  func showFolder(_ relativePath: String) {
    let child = FolderListCoordinator(navigationController: self.navigationController,
                                      folderRelativePath: relativePath,
                                      playerManager: self.playerManager,
                                      libraryService: self.libraryService,
                                      playbackService: self.playbackService)
    self.childCoordinators.append(child)
    child.parentCoordinator = self
    child.start()
  }

  func showPlayer() {
    let playerCoordinator = PlayerCoordinator(
      playerManager: self.playerManager,
      libraryService: self.libraryService,
      presentingViewController: self.navigationController
    )
    playerCoordinator.parentCoordinator = self
    self.childCoordinators.append(playerCoordinator)
    playerCoordinator.start()
  }

  func loadPlayer(_ relativePath: String) {
    let fileURL = DataManager.getProcessedFolderURL().appendingPathComponent(relativePath)
    guard FileManager.default.fileExists(atPath: fileURL.path) else {
      self.navigationController.showAlert("file_missing_title".localized, message: "\("file_missing_description".localized)\n\(fileURL.lastPathComponent)")
      return
    }

    // Only load if loaded book is a different one
    guard relativePath != playerManager.currentItem?.relativePath else {
      self.showPlayer()
      return
    }

    guard let libraryItem = self.libraryService.getItem(with: relativePath) else { return }

    var item: PlayableItem?

    do {
      item = try self.playbackService.getPlayableItem(from: libraryItem)
    } catch {
      self.showAlert("error_title".localized, message: error.localizedDescription)
      return
    }

    guard let item = item else { return }

    var subscription: AnyCancellable?

    subscription = NotificationCenter.default.publisher(for: .bookReady, object: nil)
      .sink(receiveValue: { [weak self] notification in
        guard let self = self,
              let userInfo = notification.userInfo,
              let loaded = userInfo["loaded"] as? Bool,
              loaded == true else {
                subscription?.cancel()
                return
              }

        self.playerManager.play()
        self.showPlayer()

        subscription?.cancel()
      })

    self.playerManager.load(item)
  }

  func loadLastBookIfAvailable() {
    guard let libraryItem = try? self.libraryService.getLibraryLastItem() else { return }

    var item: PlayableItem?

    do {
      item = try self.playbackService.getPlayableItem(from: libraryItem)
    } catch {
      self.showAlert("error_title".localized, message: error.localizedDescription)
      return
    }

    guard let item = item else { return }

    var subscription: AnyCancellable?

    subscription = NotificationCenter.default.publisher(for: .bookReady, object: nil)
      .sink(receiveValue: { [weak self] notification in
        guard let self = self,
              let userInfo = notification.userInfo,
              let loaded = userInfo["loaded"] as? Bool,
              loaded == true else {
                subscription?.cancel()
                return
              }

        if UserDefaults.standard.bool(forKey: Constants.UserActivityPlayback) {
          UserDefaults.standard.removeObject(forKey: Constants.UserActivityPlayback)
          self.playerManager.play()
        }

        if UserDefaults.standard.bool(forKey: Constants.UserDefaults.showPlayer.rawValue) {
          UserDefaults.standard.removeObject(forKey: Constants.UserDefaults.showPlayer.rawValue)
          self.showPlayer()
        }

        subscription?.cancel()
      })

    self.playerManager.load(item)
  }

<<<<<<< HEAD
  func showImport() {
    let child = ImportCoordinator(
      importManager: self.importManager,
      presentingViewController: self.presentingViewController
    )
    child.parentCoordinator = self
    self.childCoordinators.append(child)
    child.start()
  }

  func shouldShowImportScreen() -> Bool {
    return !self.childCoordinators.contains(where: { $0 is ItemListCoordinator || $0 is ImportCoordinator })
  }

  func shouldHandleImport() -> Bool {
    return !self.childCoordinators.contains(where: { $0 is ItemListCoordinator })
=======
  func showSettings() {
    let settingsCoordinator = SettingsCoordinator(
      libraryService: self.libraryService,
      navigationController: AppNavigationController.instantiate(from: .Settings)
    )
    settingsCoordinator.parentCoordinator = self
    settingsCoordinator.presentingViewController = self.presentingViewController
    self.childCoordinators.append(settingsCoordinator)
    settingsCoordinator.start()
>>>>>>> ae18f4f5
  }

  func showOperationCompletedAlert(with items: [LibraryItem], availableFolders: [SimpleLibraryItem]) {
    let alert = UIAlertController(
      title: String.localizedStringWithFormat("import_alert_title".localized, items.count),
      message: nil,
      preferredStyle: .alert)

    alert.addAction(UIAlertAction(title: "library_title".localized, style: .default, handler: nil))

    alert.addAction(UIAlertAction(title: "new_playlist_button".localized, style: .default) { _ in
      var placeholder = "new_playlist_button".localized

      if let item = items.first {
        placeholder = item.title
      }

      let itemPaths = items.map { $0.relativePath! }
      self.showCreateFolderAlert(placeholder: placeholder, with: itemPaths, type: .folder)
    })

    let existingFolderAction = UIAlertAction(title: "existing_playlist_button".localized, style: .default) { _ in
      let vc = ItemSelectionViewController()
      vc.items = availableFolders

      vc.onItemSelected = { selectedFolder in
        self.onAction?(.importIntoFolder(selectedFolder, items: items, type: .folder))
      }

      let nav = AppNavigationController(rootViewController: vc)
      self.navigationController.present(nav, animated: true, completion: nil)
    }

    existingFolderAction.isEnabled = !availableFolders.isEmpty
    alert.addAction(existingFolderAction)

    let convertAction = UIAlertAction(title: "bound_books_create_button".localized, style: .default) { _ in
      var placeholder = "bound_books_new_title_placeholder".localized

      if let item = items.first {
        placeholder = item.title
      }

      let itemPaths = items.map { $0.relativePath! }
      self.showCreateFolderAlert(placeholder: placeholder, with: itemPaths, type: .book)
    }
    convertAction.isEnabled = items is [Book]
    alert.addAction(convertAction)

    self.navigationController.present(alert, animated: true, completion: nil)
  }
}

extension ItemListCoordinator {
  func showCreateFolderAlert(placeholder: String? = nil,
                             with items: [String]? = nil,
                             type: ItemType = .folder) {
    let alertTitle: String
    let alertMessage: String
    let alertPlaceholderDefault: String

    switch type {
    case .folder:
      alertTitle = "create_playlist_title".localized
      alertMessage = "create_playlist_description".localized
      alertPlaceholderDefault = "new_playlist_button".localized
    case .book:
      alertTitle = "bound_books_create_alert_title".localized
      alertMessage = "bound_books_create_alert_description".localized
      alertPlaceholderDefault = "bound_books_new_title_placeholder".localized
    }

    let alert = UIAlertController(title: alertTitle,
                                  message: alertMessage,
                                  preferredStyle: .alert)

    alert.addTextField(configurationHandler: { textfield in
      textfield.text = placeholder ?? alertPlaceholderDefault
    })

    alert.addAction(UIAlertAction(title: "cancel_button".localized, style: .cancel, handler: nil))
    alert.addAction(UIAlertAction(title: "create_button".localized, style: .default, handler: { _ in
      let title = alert.textFields!.first!.text!
      self.onAction?(.createFolder(title, items: items, type: type))
    }))

    self.navigationController.present(alert, animated: true, completion: nil)
  }

  func showAddActions() {
    let alertController = UIAlertController(title: nil,
                                            message: "import_description".localized,
                                            preferredStyle: .actionSheet)

    alertController.addAction(UIAlertAction(title: "import_button".localized, style: .default) { _ in
      self.onAction?(.importLocalFiles)
    })

    alertController.addAction(UIAlertAction(title: "create_playlist_button".localized, style: .default) { _ in
      self.showCreateFolderAlert()
    })

    alertController.addAction(UIAlertAction(title: "cancel_button".localized, style: .cancel))

    self.navigationController.present(alertController, animated: true, completion: nil)
  }

  func showDocumentPicker() {
    let providerList = UIDocumentPickerViewController(
      forOpeningContentTypes: [
        UTType.audio,
        UTType.movie,
        UTType.zip,
        UTType.folder
      ],
      asCopy: true
    )

    providerList.delegate = self.documentPickerDelegate
    providerList.allowsMultipleSelection = true

    UIApplication.shared.isIdleTimerDisabled = true

    self.presentingViewController?.present(providerList, animated: true, completion: nil)
  }

  func showSortOptions() {
    let alert = UIAlertController(title: "sort_files_title".localized, message: nil, preferredStyle: .actionSheet)

    alert.addAction(UIAlertAction(title: "sort_title_button".localized, style: .default, handler: { _ in
      self.onAction?(.sortItems(.metadataTitle))
    }))

    alert.addAction(UIAlertAction(title: "sort_filename_button".localized, style: .default, handler: { _ in
      self.onAction?(.sortItems(.fileName))
    }))

    alert.addAction(UIAlertAction(title: "sort_most_recent_button".localized, style: .default, handler: { _ in
      self.onAction?(.sortItems(.mostRecent))
    }))

    alert.addAction(UIAlertAction(title: "sort_reversed_button".localized, style: .default, handler: { _ in
      self.onAction?(.sortItems(.reverseOrder))
    }))

    alert.addAction(UIAlertAction(title: "cancel_button".localized, style: .cancel, handler: nil))

    self.navigationController.present(alert, animated: true, completion: nil)
  }

  func showMoveOptions(selectedItems: [SimpleLibraryItem], availableFolders: [SimpleLibraryItem]) {
    let alert = UIAlertController(title: "choose_destination_title".localized, message: nil, preferredStyle: .alert)

    if self is FolderListCoordinator {
      alert.addAction(UIAlertAction(title: "library_title".localized, style: .default) { [weak self] _ in
        self?.onAction?(.moveIntoLibrary(items: selectedItems))
      })
    }

    alert.addAction(UIAlertAction(title: "new_playlist_button".localized, style: .default) { _ in
      self.showCreateFolderAlert(placeholder: selectedItems.first?.title, with: selectedItems.map { $0.relativePath })
    })

    let existingFolderAction = UIAlertAction(title: "existing_playlist_button".localized, style: .default) { _ in
      let vc = ItemSelectionViewController()
      vc.items = availableFolders

      vc.onItemSelected = { selectedFolder in
        self.onAction?(.moveIntoFolder(selectedFolder, items: selectedItems))
      }

      let nav = AppNavigationController(rootViewController: vc)
      self.navigationController.present(nav, animated: true, completion: nil)
    }

    existingFolderAction.isEnabled = !availableFolders.isEmpty
    alert.addAction(existingFolderAction)

    alert.addAction(UIAlertAction(title: "cancel_button".localized, style: .cancel))

    self.navigationController.present(alert, animated: true, completion: nil)
  }

  func showDeleteAlert(selectedItems: [SimpleLibraryItem]) {
    let alert = UIAlertController(title: String.localizedStringWithFormat("delete_multiple_items_title".localized, selectedItems.count),
                                  message: "delete_multiple_items_description".localized,
                                  preferredStyle: .alert)

    alert.addAction(UIAlertAction(title: "cancel_button".localized, style: .cancel, handler: nil))

    var deleteActionTitle = "delete_button".localized

    if selectedItems.count == 1,
       let item = selectedItems.first,
       item.type == .folder {
        deleteActionTitle = "delete_deep_button".localized

        alert.title = String(format: "delete_single_item_title".localized, item.title)
        alert.message = "delete_single_playlist_description".localized
        alert.addAction(UIAlertAction(title: "delete_shallow_button".localized, style: .default, handler: { _ in
          self.onAction?(.delete(selectedItems, mode: .shallow))
        }))
    }

    alert.addAction(UIAlertAction(title: deleteActionTitle, style: .destructive, handler: { _ in
      if selectedItems.contains(where: { $0.relativePath == self.playerManager.currentItem?.relativePath }) {
        self.playerManager.stop()
      }

      self.onAction?(.delete(selectedItems, mode: .deep))
    }))

    self.navigationController.present(alert, animated: true, completion: nil)
  }

  func showMoreOptionsAlert(selectedItems: [SimpleLibraryItem], availableFolders: [SimpleLibraryItem]) {
    guard let item = selectedItems.first else {
      return
    }

    let isSingle = selectedItems.count == 1

    let sheetTitle = isSingle ? item.title : "options_button".localized

    let sheet = UIAlertController(title: sheetTitle, message: nil, preferredStyle: .actionSheet)

    let renameAction = UIAlertAction(title: "rename_button".localized, style: .default) { _ in
      self.showRenameAlert(item)
    }

    renameAction.isEnabled = isSingle
    sheet.addAction(renameAction)

    sheet.addAction(UIAlertAction(title: "move_title".localized, style: .default, handler: { _ in
      self.showMoveOptions(selectedItems: selectedItems, availableFolders: availableFolders)
    }))

    sheet.addAction(UIAlertAction(title: "export_button".localized, style: .default, handler: { _ in
      self.showExportController(for: selectedItems)
    }))

    sheet.addAction(UIAlertAction(title: "jump_start_title".localized, style: .default, handler: { [weak self] _ in
      self?.onAction?(.resetPlaybackPosition(selectedItems))
    }))

    let areFinished = selectedItems.filter({ $0.progress != 1.0 }).isEmpty
    let markTitle = areFinished ? "mark_unfinished_title".localized : "mark_finished_title".localized

    sheet.addAction(UIAlertAction(title: markTitle, style: .default, handler: { [weak self] _ in
      self?.onAction?(.markAsFinished(selectedItems, flag: !areFinished))
    }))

    let boundBookAction: UIAlertAction

    if selectedItems.allSatisfy({ $0.type == .bound }) {
      boundBookAction = UIAlertAction(title: "bound_books_undo_alert_title".localized, style: .default, handler: { [weak self] _ in
        self?.onAction?(.updateFolders(selectedItems, type: .folder))
      })
      boundBookAction.isEnabled = true
    } else {
      boundBookAction = UIAlertAction(title: "bound_books_create_button".localized, style: .default, handler: { [weak self] _ in
        if isSingle {
          self?.onAction?(.updateFolders(selectedItems, type: .book))
        } else {
          self?.showCreateFolderAlert(
            placeholder: item.title,
            with: selectedItems.map { $0.relativePath },
            type: .book
          )
        }
      })
      boundBookAction.isEnabled = selectedItems.allSatisfy({ $0.type == .book }) || (isSingle && item.type == .folder)
    }

    sheet.addAction(boundBookAction)

    sheet.addAction(UIAlertAction(title: "\("delete_button".localized)", style: .destructive) { _ in
      self.showDeleteAlert(selectedItems: selectedItems)
    })

    sheet.addAction(UIAlertAction(title: "cancel_button".localized, style: .cancel, handler: nil))

    self.navigationController.present(sheet, animated: true, completion: nil)
  }

  func showRenameAlert(_ item: SimpleLibraryItem) {
    let alert = UIAlertController(title: "rename_title".localized, message: nil, preferredStyle: .alert)

    alert.addTextField(configurationHandler: { textfield in
      textfield.placeholder = item.title
      textfield.text = item.title
    })

    alert.addAction(UIAlertAction(title: "cancel_button".localized, style: .cancel, handler: nil))
    alert.addAction(UIAlertAction(title: "rename_button".localized, style: .default) { [weak self] _ in
      if let title = alert.textFields!.first!.text, title != item.title {
        self?.onAction?(.rename(item, newTitle: title))
      }
    })

    self.navigationController.present(alert, animated: true, completion: nil)
  }

  func showExportController(for items: [SimpleLibraryItem]) {
    let providers = items.map { BookActivityItemProvider($0) }

    let shareController = UIActivityViewController(activityItems: providers, applicationActivities: nil)
    shareController.excludedActivityTypes = [.copyToPasteboard]

    self.navigationController.present(shareController, animated: true, completion: nil)
  }

  func reloadItemsWithPadding(padding: Int = 0) {
    // Reload all preceding screens too
    if let coordinator = self.parentCoordinator as? ItemListCoordinator {
      coordinator.reloadItemsWithPadding(padding: padding)
    }

    self.onAction?(.reloadItems(padding))
  }
}<|MERGE_RESOLUTION|>--- conflicted
+++ resolved
@@ -51,49 +51,6 @@
 
     super.init(navigationController: navigationController,
                flowType: .push)
-<<<<<<< HEAD
-
-    self.bindImportObserver()
-  }
-
-  func bindImportObserver() {
-    self.fileSubscription?.cancel()
-    self.importOperationSubscription?.cancel()
-
-    self.fileSubscription = self.importManager.observeFiles().sink { [weak self] files in
-      guard let self = self,
-            !files.isEmpty,
-            self.shouldShowImportScreen() else { return }
-
-      self.showImport()
-    }
-
-    self.importOperationSubscription = self.importManager.operationPublisher.sink(receiveValue: { [weak self] operation in
-      guard let self = self,
-            self.shouldHandleImport() else {
-        return
-      }
-
-      self.onAction?(.newImportOperation(operation))
-
-      operation.completionBlock = {
-        if operation.isCancelled { return }
-
-        DispatchQueue.main.async {
-          self.onAction?(.importOperationFinished(operation.processedFiles))
-        }
-      }
-
-      self.importManager.start(operation)
-    })
-  }
-
-  func processFiles(urls: [URL]) {
-    for url in urls {
-      self.importManager.process(url)
-    }
-=======
->>>>>>> ae18f4f5
   }
 
   override func start() {
@@ -229,36 +186,6 @@
       })
 
     self.playerManager.load(item)
-  }
-
-<<<<<<< HEAD
-  func showImport() {
-    let child = ImportCoordinator(
-      importManager: self.importManager,
-      presentingViewController: self.presentingViewController
-    )
-    child.parentCoordinator = self
-    self.childCoordinators.append(child)
-    child.start()
-  }
-
-  func shouldShowImportScreen() -> Bool {
-    return !self.childCoordinators.contains(where: { $0 is ItemListCoordinator || $0 is ImportCoordinator })
-  }
-
-  func shouldHandleImport() -> Bool {
-    return !self.childCoordinators.contains(where: { $0 is ItemListCoordinator })
-=======
-  func showSettings() {
-    let settingsCoordinator = SettingsCoordinator(
-      libraryService: self.libraryService,
-      navigationController: AppNavigationController.instantiate(from: .Settings)
-    )
-    settingsCoordinator.parentCoordinator = self
-    settingsCoordinator.presentingViewController = self.presentingViewController
-    self.childCoordinators.append(settingsCoordinator)
-    settingsCoordinator.start()
->>>>>>> ae18f4f5
   }
 
   func showOperationCompletedAlert(with items: [LibraryItem], availableFolders: [SimpleLibraryItem]) {
