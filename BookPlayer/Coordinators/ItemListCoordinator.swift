//
//  ItemListCoordinator.swift
//  BookPlayer
//
//  Created by Gianni Carlo on 9/9/21.
//  Copyright © 2021 Tortuga Power. All rights reserved.
//

import BookPlayerKit
import Combine
import UIKit
import UniformTypeIdentifiers

enum ItemListActionRoutes {
  case importOptions
  case importLocalFiles
  case importIntoFolder(_ folder: SimpleLibraryItem, items: [LibraryItem], type: ItemType)
  case downloadBook(_ url: URL)
  case createFolder(_ title: String, items: [String]?, type: ItemType)
  case updateFolders(_ folders: [SimpleLibraryItem], type: ItemType)
  case moveIntoLibrary(items: [SimpleLibraryItem])
  case moveIntoFolder(_ folder: SimpleLibraryItem, items: [SimpleLibraryItem])
  case delete(_ items: [SimpleLibraryItem], mode: DeleteMode)
  case rename(_ item: SimpleLibraryItem, newTitle: String)
  case resetPlaybackPosition(_ items: [SimpleLibraryItem])
  case markAsFinished(_ items: [SimpleLibraryItem], flag: Bool)
  case newImportOperation(_ operation: ImportOperation)
  case importOperationFinished(_ urls: [URL])
  case insertIntoLibrary(_ items: [LibraryItem])
  case sortItems(_ option: PlayListSortOrder)
  case reloadItems(_ pageSizePadding: Int)
}

class ItemListCoordinator: Coordinator {
  public var onAction: Transition<ItemListActionRoutes>?
  let playerManager: PlayerManagerProtocol
  let libraryService: LibraryServiceProtocol
  let playbackService: PlaybackServiceProtocol

  weak var documentPickerDelegate: UIDocumentPickerDelegate?

  init(
    navigationController: UINavigationController,
    playerManager: PlayerManagerProtocol,
    libraryService: LibraryServiceProtocol,
    playbackService: PlaybackServiceProtocol
  ) {
    self.playerManager = playerManager
    self.libraryService = libraryService
    self.playbackService = playbackService

    super.init(navigationController: navigationController,
               flowType: .push)
  }

  override func start() {
    fatalError("ItemListCoordinator is an abstract class, override this function in the subclass")
  }

  override func getMainCoordinator() -> MainCoordinator? {
    switch self.parentCoordinator {
    case let mainCoordinator as MainCoordinator:
      return mainCoordinator
    case let listCoordinator as ItemListCoordinator:
      return listCoordinator.getMainCoordinator()
    default:
      return nil
    }
  }

  func showItemContents(_ item: SimpleLibraryItem) {
    switch item.type {
    case .folder:
      self.showFolder(item.relativePath)
    case .book, .bound:
      self.loadPlayer(item.relativePath)
    }
  }

  func showFolder(_ relativePath: String) {
    let child = FolderListCoordinator(navigationController: self.navigationController,
                                      folderRelativePath: relativePath,
                                      playerManager: self.playerManager,
                                      libraryService: self.libraryService,
                                      playbackService: self.playbackService)
    self.childCoordinators.append(child)
    child.parentCoordinator = self
    child.start()
  }

  func showPlayer() {
    let playerCoordinator = PlayerCoordinator(
      playerManager: self.playerManager,
      libraryService: self.libraryService,
      presentingViewController: self.navigationController
    )
    playerCoordinator.parentCoordinator = self
    self.childCoordinators.append(playerCoordinator)
    playerCoordinator.start()
  }

  func loadPlayer(_ relativePath: String) {
<<<<<<< HEAD
    let fileURL = DataManager.getProcessedFolderURL().appendingPathComponent(relativePath)
    guard FileManager.default.fileExists(atPath: fileURL.path) else {
      self.navigationController.showAlert("file_missing_title".localized, message: "\("file_missing_description".localized)\n\(fileURL.lastPathComponent)")
      return
    }

    // Only load if loaded book is a different one
    guard relativePath != playerManager.currentItem?.relativePath else {
      self.showPlayer()
      return
    }

    guard let libraryItem = self.libraryService.getItem(with: relativePath) else { return }

    var item: PlayableItem?

    do {
      item = try self.playbackService.getPlayableItem(from: libraryItem)
    } catch {
      self.showAlert("error_title".localized, message: error.localizedDescription)
      return
    }

    guard let item = item else { return }

    var subscription: AnyCancellable?

    subscription = NotificationCenter.default.publisher(for: .bookReady, object: nil)
      .sink(receiveValue: { [weak self] notification in
        guard let self = self,
              let userInfo = notification.userInfo,
              let loaded = userInfo["loaded"] as? Bool,
              loaded == true else {
                subscription?.cancel()
                return
              }

        self.playerManager.play()
        self.showPlayer()

        subscription?.cancel()
      })

    self.playerManager.load(item)
=======
    AppDelegate.shared?.loadPlayer(
      relativePath,
      autoplay: true,
      showPlayer: { [weak self] in
        self?.getMainCoordinator()?.showMiniPlayer(true)
        self?.showPlayer()
      },
      alertPresenter: self
    )
>>>>>>> 1ed5611b
  }

  func loadLastBookIfAvailable() {
    guard let libraryItem = try? self.libraryService.getLibraryLastItem() else { return }

<<<<<<< HEAD
    var item: PlayableItem?

    do {
      item = try self.playbackService.getPlayableItem(from: libraryItem)
    } catch {
      self.showAlert("error_title".localized, message: error.localizedDescription)
      return
    }

    guard let item = item else { return }

    var subscription: AnyCancellable?

    subscription = NotificationCenter.default.publisher(for: .bookReady, object: nil)
      .sink(receiveValue: { [weak self] notification in
        guard let self = self,
              let userInfo = notification.userInfo,
              let loaded = userInfo["loaded"] as? Bool,
              loaded == true else {
                subscription?.cancel()
                return
              }
=======
    AppDelegate.shared?.loadPlayer(
      libraryItem.relativePath,
      autoplay: false,
      showPlayer: { [weak self] in
        self?.getMainCoordinator()?.showMiniPlayer(true)
>>>>>>> 1ed5611b

        if UserDefaults.standard.bool(forKey: Constants.UserActivityPlayback) {
          UserDefaults.standard.removeObject(forKey: Constants.UserActivityPlayback)
          self?.playerManager.play()
        }

        if UserDefaults.standard.bool(forKey: Constants.UserDefaults.showPlayer.rawValue) {
          UserDefaults.standard.removeObject(forKey: Constants.UserDefaults.showPlayer.rawValue)
          self?.showPlayer()
        }
      },
      alertPresenter: self
    )
  }

  func showOperationCompletedAlert(with items: [LibraryItem], availableFolders: [SimpleLibraryItem]) {
    let alert = UIAlertController(
      title: String.localizedStringWithFormat("import_alert_title".localized, items.count),
      message: nil,
      preferredStyle: .alert)

    alert.addAction(UIAlertAction(title: "library_title".localized, style: .default, handler: nil))

    alert.addAction(UIAlertAction(title: "new_playlist_button".localized, style: .default) { _ in
      var placeholder = "new_playlist_button".localized

      if let item = items.first {
        placeholder = item.title
      }

      let itemPaths = items.map { $0.relativePath! }
      self.showCreateFolderAlert(placeholder: placeholder, with: itemPaths, type: .folder)
    })

    let existingFolderAction = UIAlertAction(title: "existing_playlist_button".localized, style: .default) { _ in
      let vc = ItemSelectionViewController()
      vc.items = availableFolders

      vc.onItemSelected = { selectedFolder in
        self.onAction?(.importIntoFolder(selectedFolder, items: items, type: .folder))
      }

      let nav = AppNavigationController(rootViewController: vc)
      self.navigationController.present(nav, animated: true, completion: nil)
    }

    existingFolderAction.isEnabled = !availableFolders.isEmpty
    alert.addAction(existingFolderAction)

    let convertAction = UIAlertAction(title: "bound_books_create_button".localized, style: .default) { _ in
      var placeholder = "bound_books_new_title_placeholder".localized

      if let item = items.first {
        placeholder = item.title
      }

      let itemPaths = items.map { $0.relativePath! }
      self.showCreateFolderAlert(placeholder: placeholder, with: itemPaths, type: .book)
    }
    convertAction.isEnabled = items is [Book]
    alert.addAction(convertAction)

    self.navigationController.present(alert, animated: true, completion: nil)
  }
}

extension ItemListCoordinator {
  func showCreateFolderAlert(placeholder: String? = nil,
                             with items: [String]? = nil,
                             type: ItemType = .folder) {
    let alertTitle: String
    let alertMessage: String
    let alertPlaceholderDefault: String

    switch type {
    case .folder:
      alertTitle = "create_playlist_title".localized
      alertMessage = "create_playlist_description".localized
      alertPlaceholderDefault = "new_playlist_button".localized
    case .book:
      alertTitle = "bound_books_create_alert_title".localized
      alertMessage = "bound_books_create_alert_description".localized
      alertPlaceholderDefault = "bound_books_new_title_placeholder".localized
    }

    let alert = UIAlertController(title: alertTitle,
                                  message: alertMessage,
                                  preferredStyle: .alert)

    alert.addTextField(configurationHandler: { textfield in
      textfield.text = placeholder ?? alertPlaceholderDefault
    })

    alert.addAction(UIAlertAction(title: "cancel_button".localized, style: .cancel, handler: nil))
    alert.addAction(UIAlertAction(title: "create_button".localized, style: .default, handler: { _ in
      let title = alert.textFields!.first!.text!
      self.onAction?(.createFolder(title, items: items, type: type))
    }))

    self.navigationController.present(alert, animated: true, completion: nil)
  }

  func showAddActions() {
    let alertController = UIAlertController(title: nil,
                                            message: "import_description".localized,
                                            preferredStyle: .actionSheet)

    alertController.addAction(UIAlertAction(title: "import_button".localized, style: .default) { _ in
      self.onAction?(.importLocalFiles)
    })

    alertController.addAction(UIAlertAction(title: "create_playlist_button".localized, style: .default) { _ in
      self.showCreateFolderAlert()
    })

    alertController.addAction(UIAlertAction(title: "cancel_button".localized, style: .cancel))

    self.navigationController.present(alertController, animated: true, completion: nil)
  }

  func showDocumentPicker() {
    let providerList = UIDocumentPickerViewController(
      forOpeningContentTypes: [
        UTType.audio,
        UTType.movie,
        UTType.zip,
        UTType.folder
      ],
      asCopy: true
    )

    providerList.delegate = self.documentPickerDelegate
    providerList.allowsMultipleSelection = true

    UIApplication.shared.isIdleTimerDisabled = true

    self.presentingViewController?.present(providerList, animated: true, completion: nil)
  }

  func showSortOptions() {
    let alert = UIAlertController(title: "sort_files_title".localized, message: nil, preferredStyle: .actionSheet)

    alert.addAction(UIAlertAction(title: "sort_title_button".localized, style: .default, handler: { _ in
      self.onAction?(.sortItems(.metadataTitle))
    }))

    alert.addAction(UIAlertAction(title: "sort_filename_button".localized, style: .default, handler: { _ in
      self.onAction?(.sortItems(.fileName))
    }))

    alert.addAction(UIAlertAction(title: "sort_most_recent_button".localized, style: .default, handler: { _ in
      self.onAction?(.sortItems(.mostRecent))
    }))

    alert.addAction(UIAlertAction(title: "sort_reversed_button".localized, style: .default, handler: { _ in
      self.onAction?(.sortItems(.reverseOrder))
    }))

    alert.addAction(UIAlertAction(title: "cancel_button".localized, style: .cancel, handler: nil))

    self.navigationController.present(alert, animated: true, completion: nil)
  }

  func showMoveOptions(selectedItems: [SimpleLibraryItem], availableFolders: [SimpleLibraryItem]) {
    let alert = UIAlertController(title: "choose_destination_title".localized, message: nil, preferredStyle: .alert)

    if self is FolderListCoordinator {
      alert.addAction(UIAlertAction(title: "library_title".localized, style: .default) { [weak self] _ in
        self?.onAction?(.moveIntoLibrary(items: selectedItems))
      })
    }

    alert.addAction(UIAlertAction(title: "new_playlist_button".localized, style: .default) { _ in
      self.showCreateFolderAlert(placeholder: selectedItems.first?.title, with: selectedItems.map { $0.relativePath })
    })

    let existingFolderAction = UIAlertAction(title: "existing_playlist_button".localized, style: .default) { _ in
      let vc = ItemSelectionViewController()
      vc.items = availableFolders

      vc.onItemSelected = { selectedFolder in
        self.onAction?(.moveIntoFolder(selectedFolder, items: selectedItems))
      }

      let nav = AppNavigationController(rootViewController: vc)
      self.navigationController.present(nav, animated: true, completion: nil)
    }

    existingFolderAction.isEnabled = !availableFolders.isEmpty
    alert.addAction(existingFolderAction)

    alert.addAction(UIAlertAction(title: "cancel_button".localized, style: .cancel))

    self.navigationController.present(alert, animated: true, completion: nil)
  }

  func showDeleteAlert(selectedItems: [SimpleLibraryItem]) {
    let alertTitle: String
    let alertMessage: String?

    if selectedItems.count == 1,
       let item = selectedItems.first {
      alertTitle = String(format: "delete_single_item_title".localized, item.title)
      alertMessage = nil
    } else {
      alertTitle = String.localizedStringWithFormat("delete_multiple_items_title".localized, selectedItems.count)
      alertMessage = "delete_multiple_items_description".localized
    }

    let alert = UIAlertController(title: alertTitle,
                                  message: alertMessage,
                                  preferredStyle: .alert)

    alert.addAction(UIAlertAction(title: "cancel_button".localized, style: .cancel, handler: nil))

    var deleteActionTitle = "delete_button".localized

    if selectedItems.count == 1,
       let item = selectedItems.first,
       item.type == .folder {
        deleteActionTitle = "delete_deep_button".localized

        alert.title = String(format: "delete_single_item_title".localized, item.title)
        alert.message = "delete_single_playlist_description".localized
        alert.addAction(UIAlertAction(title: "delete_shallow_button".localized, style: .default, handler: { _ in
          self.onAction?(.delete(selectedItems, mode: .shallow))
        }))
    }

    alert.addAction(UIAlertAction(title: deleteActionTitle, style: .destructive, handler: { _ in
      if selectedItems.contains(where: { $0.relativePath == self.playerManager.currentItem?.relativePath }) {
        self.playerManager.stop()
      }

      self.onAction?(.delete(selectedItems, mode: .deep))
    }))

    self.navigationController.present(alert, animated: true, completion: nil)
  }

  func showMoreOptionsAlert(selectedItems: [SimpleLibraryItem], availableFolders: [SimpleLibraryItem]) {
    guard let item = selectedItems.first else {
      return
    }

    let isSingle = selectedItems.count == 1

    let sheetTitle = isSingle ? item.title : "options_button".localized

    let sheet = UIAlertController(title: sheetTitle, message: nil, preferredStyle: .actionSheet)

    let renameAction = UIAlertAction(title: "rename_button".localized, style: .default) { _ in
      self.showRenameAlert(item)
    }

    renameAction.isEnabled = isSingle
    sheet.addAction(renameAction)

    sheet.addAction(UIAlertAction(title: "move_title".localized, style: .default, handler: { _ in
      self.showMoveOptions(selectedItems: selectedItems, availableFolders: availableFolders)
    }))

    sheet.addAction(UIAlertAction(title: "export_button".localized, style: .default, handler: { _ in
      self.showExportController(for: selectedItems)
    }))

    sheet.addAction(UIAlertAction(title: "jump_start_title".localized, style: .default, handler: { [weak self] _ in
      self?.onAction?(.resetPlaybackPosition(selectedItems))
    }))

    let areFinished = selectedItems.filter({ $0.progress != 1.0 }).isEmpty
    let markTitle = areFinished ? "mark_unfinished_title".localized : "mark_finished_title".localized

    sheet.addAction(UIAlertAction(title: markTitle, style: .default, handler: { [weak self] _ in
      self?.onAction?(.markAsFinished(selectedItems, flag: !areFinished))
    }))

    let boundBookAction: UIAlertAction

    if selectedItems.allSatisfy({ $0.type == .bound }) {
      boundBookAction = UIAlertAction(title: "bound_books_undo_alert_title".localized, style: .default, handler: { [weak self] _ in
        self?.onAction?(.updateFolders(selectedItems, type: .folder))
      })
      boundBookAction.isEnabled = true
    } else {
      boundBookAction = UIAlertAction(title: "bound_books_create_button".localized, style: .default, handler: { [weak self] _ in
        if isSingle {
          self?.onAction?(.updateFolders(selectedItems, type: .book))
        } else {
          self?.showCreateFolderAlert(
            placeholder: item.title,
            with: selectedItems.map { $0.relativePath },
            type: .book
          )
        }
      })
      boundBookAction.isEnabled = selectedItems.allSatisfy({ $0.type == .book }) || (isSingle && item.type == .folder)
    }

    sheet.addAction(boundBookAction)

    sheet.addAction(UIAlertAction(title: "\("delete_button".localized)", style: .destructive) { _ in
      self.showDeleteAlert(selectedItems: selectedItems)
    })

    sheet.addAction(UIAlertAction(title: "cancel_button".localized, style: .cancel, handler: nil))

    self.navigationController.present(sheet, animated: true, completion: nil)
  }

  func showRenameAlert(_ item: SimpleLibraryItem) {
    let alert = UIAlertController(title: "rename_title".localized, message: nil, preferredStyle: .alert)

    alert.addTextField(configurationHandler: { textfield in
      textfield.placeholder = item.title
      textfield.text = item.title
    })

    alert.addAction(UIAlertAction(title: "cancel_button".localized, style: .cancel, handler: nil))
    alert.addAction(UIAlertAction(title: "rename_button".localized, style: .default) { [weak self] _ in
      if let title = alert.textFields!.first!.text, title != item.title {
        self?.onAction?(.rename(item, newTitle: title))
      }
    })

    self.navigationController.present(alert, animated: true, completion: nil)
  }

  func showExportController(for items: [SimpleLibraryItem]) {
    let providers = items.map { BookActivityItemProvider($0) }

    let shareController = UIActivityViewController(activityItems: providers, applicationActivities: nil)
    shareController.excludedActivityTypes = [.copyToPasteboard]

    self.navigationController.present(shareController, animated: true, completion: nil)
  }

  func reloadItemsWithPadding(padding: Int = 0) {
    // Reload all preceding screens too
    if let coordinator = self.parentCoordinator as? ItemListCoordinator {
      coordinator.reloadItemsWithPadding(padding: padding)
    }

    self.onAction?(.reloadItems(padding))
  }
}<|MERGE_RESOLUTION|>--- conflicted
+++ resolved
@@ -100,98 +100,23 @@
   }
 
   func loadPlayer(_ relativePath: String) {
-<<<<<<< HEAD
-    let fileURL = DataManager.getProcessedFolderURL().appendingPathComponent(relativePath)
-    guard FileManager.default.fileExists(atPath: fileURL.path) else {
-      self.navigationController.showAlert("file_missing_title".localized, message: "\("file_missing_description".localized)\n\(fileURL.lastPathComponent)")
-      return
-    }
-
-    // Only load if loaded book is a different one
-    guard relativePath != playerManager.currentItem?.relativePath else {
-      self.showPlayer()
-      return
-    }
-
-    guard let libraryItem = self.libraryService.getItem(with: relativePath) else { return }
-
-    var item: PlayableItem?
-
-    do {
-      item = try self.playbackService.getPlayableItem(from: libraryItem)
-    } catch {
-      self.showAlert("error_title".localized, message: error.localizedDescription)
-      return
-    }
-
-    guard let item = item else { return }
-
-    var subscription: AnyCancellable?
-
-    subscription = NotificationCenter.default.publisher(for: .bookReady, object: nil)
-      .sink(receiveValue: { [weak self] notification in
-        guard let self = self,
-              let userInfo = notification.userInfo,
-              let loaded = userInfo["loaded"] as? Bool,
-              loaded == true else {
-                subscription?.cancel()
-                return
-              }
-
-        self.playerManager.play()
-        self.showPlayer()
-
-        subscription?.cancel()
-      })
-
-    self.playerManager.load(item)
-=======
     AppDelegate.shared?.loadPlayer(
       relativePath,
       autoplay: true,
       showPlayer: { [weak self] in
-        self?.getMainCoordinator()?.showMiniPlayer(true)
         self?.showPlayer()
       },
       alertPresenter: self
     )
->>>>>>> 1ed5611b
   }
 
   func loadLastBookIfAvailable() {
     guard let libraryItem = try? self.libraryService.getLibraryLastItem() else { return }
 
-<<<<<<< HEAD
-    var item: PlayableItem?
-
-    do {
-      item = try self.playbackService.getPlayableItem(from: libraryItem)
-    } catch {
-      self.showAlert("error_title".localized, message: error.localizedDescription)
-      return
-    }
-
-    guard let item = item else { return }
-
-    var subscription: AnyCancellable?
-
-    subscription = NotificationCenter.default.publisher(for: .bookReady, object: nil)
-      .sink(receiveValue: { [weak self] notification in
-        guard let self = self,
-              let userInfo = notification.userInfo,
-              let loaded = userInfo["loaded"] as? Bool,
-              loaded == true else {
-                subscription?.cancel()
-                return
-              }
-=======
     AppDelegate.shared?.loadPlayer(
       libraryItem.relativePath,
       autoplay: false,
       showPlayer: { [weak self] in
-        self?.getMainCoordinator()?.showMiniPlayer(true)
->>>>>>> 1ed5611b
-
         if UserDefaults.standard.bool(forKey: Constants.UserActivityPlayback) {
           UserDefaults.standard.removeObject(forKey: Constants.UserActivityPlayback)
           self?.playerManager.play()
