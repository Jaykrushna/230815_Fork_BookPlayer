--- conflicted
+++ resolved
@@ -70,7 +70,6 @@
     self.childCoordinators.append(libraryCoordinator)
     libraryCoordinator.start()
 
-<<<<<<< HEAD
     let profileCoordinator = ProfileCoordinator(
       libraryService: self.libraryService,
       navigationController: AppNavigationController.instantiate(from: .Main)
@@ -80,9 +79,6 @@
     self.childCoordinators.append(profileCoordinator)
     profileCoordinator.start()
 
-    self.setupCarPlay()
-=======
->>>>>>> d57c90d3
     self.watchConnectivityService.startSession()
 
     self.navigationController.present(tabBarController, animated: false)
