--- conflicted
+++ resolved
@@ -433,14 +433,11 @@
 		9FD8FE4E2865687800EB2C3D /* LibraryItemMetadataUploadJob.swift in Sources */ = {isa = PBXBuildFile; fileRef = 9FD8FE4D2865687800EB2C3D /* LibraryItemMetadataUploadJob.swift */; };
 		9FD8FE4F2865687800EB2C3D /* LibraryItemMetadataUploadJob.swift in Sources */ = {isa = PBXBuildFile; fileRef = 9FD8FE4D2865687800EB2C3D /* LibraryItemMetadataUploadJob.swift */; };
 		9FE07E1B27C522DE007591F7 /* ContainerItemListView.swift in Sources */ = {isa = PBXBuildFile; fileRef = 9FE07E1A27C522DE007591F7 /* ContainerItemListView.swift */; };
-<<<<<<< HEAD
 		9FEC87AE27FA9E98006C71D5 /* LoginCoordinator.swift in Sources */ = {isa = PBXBuildFile; fileRef = 9FEC87AD27FA9E98006C71D5 /* LoginCoordinator.swift */; };
 		9FEC87B027FA9F0F006C71D5 /* LoginViewController.swift in Sources */ = {isa = PBXBuildFile; fileRef = 9FEC87AF27FA9F0F006C71D5 /* LoginViewController.swift */; };
 		9FEC87B227FA9F1C006C71D5 /* LoginViewModel.swift in Sources */ = {isa = PBXBuildFile; fileRef = 9FEC87B127FA9F1C006C71D5 /* LoginViewModel.swift */; };
-=======
 		9FFCC08F289418CA00F4952E /* SimpleChapter.swift in Sources */ = {isa = PBXBuildFile; fileRef = 9FFCC08E289418CA00F4952E /* SimpleChapter.swift */; };
 		9FFCC090289418CA00F4952E /* SimpleChapter.swift in Sources */ = {isa = PBXBuildFile; fileRef = 9FFCC08E289418CA00F4952E /* SimpleChapter.swift */; };
->>>>>>> 63bd7871
 		C30B66AE20E2D8CF00FC0030 /* ArtworkControl.xib in Resources */ = {isa = PBXBuildFile; fileRef = C30B66AD20E2D8CF00FC0030 /* ArtworkControl.xib */; };
 		C318D3AD208CF624000666F8 /* PlayerJumpIcon.swift in Sources */ = {isa = PBXBuildFile; fileRef = C318D3AC208CF624000666F8 /* PlayerJumpIcon.swift */; };
 		C318DDBC20A48D4700C3A17B /* BPMarqueeLabel.swift in Sources */ = {isa = PBXBuildFile; fileRef = C318DDBB20A48D4700C3A17B /* BPMarqueeLabel.swift */; };
@@ -997,13 +994,10 @@
 		9FC1E47A281600D500522FA8 /* KeychainServiceMock.swift */ = {isa = PBXFileReference; lastKnownFileType = sourcecode.swift; path = KeychainServiceMock.swift; sourceTree = "<group>"; };
 		9FD8FE4D2865687800EB2C3D /* LibraryItemMetadataUploadJob.swift */ = {isa = PBXFileReference; lastKnownFileType = sourcecode.swift; path = LibraryItemMetadataUploadJob.swift; sourceTree = "<group>"; };
 		9FE07E1A27C522DE007591F7 /* ContainerItemListView.swift */ = {isa = PBXFileReference; lastKnownFileType = sourcecode.swift; path = ContainerItemListView.swift; sourceTree = "<group>"; };
-<<<<<<< HEAD
 		9FEC87AD27FA9E98006C71D5 /* LoginCoordinator.swift */ = {isa = PBXFileReference; lastKnownFileType = sourcecode.swift; path = LoginCoordinator.swift; sourceTree = "<group>"; };
 		9FEC87AF27FA9F0F006C71D5 /* LoginViewController.swift */ = {isa = PBXFileReference; lastKnownFileType = sourcecode.swift; path = LoginViewController.swift; sourceTree = "<group>"; };
 		9FEC87B127FA9F1C006C71D5 /* LoginViewModel.swift */ = {isa = PBXFileReference; lastKnownFileType = sourcecode.swift; path = LoginViewModel.swift; sourceTree = "<group>"; };
-=======
 		9FFCC08E289418CA00F4952E /* SimpleChapter.swift */ = {isa = PBXFileReference; lastKnownFileType = sourcecode.swift; path = SimpleChapter.swift; sourceTree = "<group>"; };
->>>>>>> 63bd7871
 		C30B085E209654E3003F325B /* UIColor+BookPlayer.swift */ = {isa = PBXFileReference; fileEncoding = 4; lastKnownFileType = sourcecode.swift; path = "UIColor+BookPlayer.swift"; sourceTree = "<group>"; };
 		C30B66AD20E2D8CF00FC0030 /* ArtworkControl.xib */ = {isa = PBXFileReference; fileEncoding = 4; lastKnownFileType = file.xib; path = ArtworkControl.xib; sourceTree = "<group>"; };
 		C30CD2A0209791FA00258B09 /* UIColor+Sweetercolor.swift */ = {isa = PBXFileReference; fileEncoding = 4; lastKnownFileType = sourcecode.swift; path = "UIColor+Sweetercolor.swift"; sourceTree = "<group>"; };
